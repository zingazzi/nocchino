# Nocchino 🎯

**Multi-Endpoint OpenAPI-based Nock Repository for Node.js Testing**

[![Node.js](https://img.shields.io/badge/Node.js-18+-green.svg)](https://nodejs.org/)
[![TypeScript](https://img.shields.io/badge/TypeScript-5.3+-blue.svg)](https://www.typescriptlang.org/)
[![License](https://img.shields.io/badge/License-MIT-blue.svg)](LICENSE)
[![Nock](https://img.shields.io/badge/Nock-13.5.4+-orange.svg)](https://github.com/nock/nock)

Nocchino is a powerful and flexible multi-endpoint mocking solution for Node.js applications that leverages OpenAPI specifications to create mock responses. It eliminates the need for manual Nock intercepts in test files, providing a centralized, maintainable, and scalable testing environment for multiple APIs.

## 🚀 Features

- **Multi-Endpoint Support**: Test against multiple APIs simultaneously
<<<<<<< HEAD
- **OpenAPI-Based Mocking**: Uses actual OpenAPI specifications only (no preset schemas)
=======
- **OpenAPI-Based Mocking**: Uses actual OpenAPI specifications only (no preset schemas or generic mock data)
>>>>>>> 4f31e2c1
- **Smart Path Matching**: Automatic endpoint and specification matching
- **Version Prefix Handling**: Supports `/v1/`, `/v2/` prefixes in URLs
- **Type Safety**: Built-in TypeScript support with full type definitions
- **Flexible Configuration**: Easy setup with customizable endpoint mapping
<<<<<<< HEAD
=======
- **Comprehensive HTTP Status Codes**: Complete coverage of all 61 standard HTTP status codes with full type safety
>>>>>>> 4f31e2c1

## 📋 Table of Contents

- [Installation](#installation)
- [Quick Start](#quick-start)
- [Configuration](#configuration)
- [Usage Examples](#usage-examples)
- [API Reference](#api-reference)
- [Type Definitions](#type-definitions)
- [Best Practices](#best-practices)
- [Contributing](#contributing)
- [License](#license)

## 🛠 Installation

```bash
# Clone the repository
git clone https://github.com/zingazzi/nocchino.git
cd nocchino

# Install dependencies
npm install

# Build the project
npm run build

# Run tests to verify installation
npm test
```

### Dependencies

- **Node.js**: 18.0.0 or higher
- **TypeScript**: 5.3.0 or higher
- **Nock**: HTTP request mocking
- **js-yaml**: OpenAPI YAML parsing
- **Axios**: HTTP client for testing
- **Lodash**: Utility functions

## 🚀 Quick Start

### 1. Basic Setup (Single Endpoint)

```typescript
import { configure, activateNockForRequest, restoreNock } from 'nocchino'

// Configure Nocchino for a single endpoint
configure({
  endpoints: [
    {
      baseUrl: 'https://api.example.com',
      specs: ['specs/api-v1', 'specs/api-v2/users-api-v2.yml'],
    },
  ],
  specMap: {
    'X-Api-Version': {
      v1: 'specs/api-v1',
      v2: 'specs/api-v2',
    },
  },
})
```

### 2. Multi-Endpoint Setup
<<<<<<< HEAD

```typescript
import { initialize, activateNockForRequest, restoreNock } from 'nocchino'

// Configure multiple endpoints for different APIs
const endpoints = [
  {
    baseUrl: 'https://api.example.com',
    specs: [
      'specs/api-v1', // Folder containing OpenAPI specs
      'specs/api-v2/users-api-v2.yml', // Single file
    ],
  },
  {
    baseUrl: 'https://api.example2.com',
    specs: [
      'specs/api-v2', // Another folder
      'specs/api-v1/products-api.yml', // Another single file
    ],
  },
]

// Initialize with multiple endpoints
initialize(endpoints)
```

### 2. Create OpenAPI Specifications
=======
>>>>>>> 4f31e2c1

```typescript
import { initialize, activateNockForRequest, restoreNock } from 'nocchino'

// Configure multiple endpoints for different APIs
const endpoints = [
  {
    baseUrl: 'https://api.example.com',
    specs: [
      'specs/api-v1', // Folder containing OpenAPI specs
      'specs/api-v2/users-api-v2.yml', // Single file
    ],
  },
  {
    baseUrl: 'https://api.example2.com',
    specs: [
      'specs/api-v2', // Another folder
      'specs/api-v1/products-api.yml', // Another single file
    ],
  },
]

// Initialize with multiple endpoints
initialize(endpoints)
```

### 3. Testing Different Endpoints

```typescript
import { activateNockForRequest, restoreNock } from 'nocchino'
import axios from 'axios'

describe('Multi-Endpoint Testing', () => {
  beforeEach(() => {
    // Configure multiple endpoints
    const endpoints = [
      {
        baseUrl: 'https://api.example.com',
        specs: ['specs/api-v1', 'specs/api-v2'],
      },
      {
        baseUrl: 'https://api.example2.com',
        specs: ['specs/api-v2', 'specs/api-v1/products-api.yml'],
      },
    ]
    initialize(endpoints)
  })

  afterEach(() => {
    restoreNock()
  })

  test('should handle requests to different endpoints', async () => {
    // Request to first endpoint
    activateNockForRequest({
      url: 'https://api.example.com/v1/users/123',
      method: 'GET',
    })

    // Request to second endpoint
    activateNockForRequest({
      url: 'https://api.example2.com/v2/products/456',
      method: 'POST',
      body: { name: 'Test Product' },
    })

    // Both requests will be handled by their respective OpenAPI specs
    const userResponse = await axios.get('https://api.example.com/v1/users/123')
    const productResponse = await axios.post('https://api.example2.com/v2/products/456', {
      name: 'Test Product',
    })

    expect(userResponse.status).toBe(200)
    expect(productResponse.status).toBe(201)
  })
})
```

## ⚙️ Configuration

### Basic Configuration

```typescript
import { NocchinoConfig, NocchinoEndpoint } from 'nocchino'

const config: NocchinoConfig = {
  // Multiple endpoints with their respective OpenAPI specifications
  endpoints: [
    {
      baseUrl: 'https://api.example.com',
      specs: [
        'specs/api-v1', // Folder containing multiple OpenAPI specs
        'specs/api-v2/users-api-v2.yml', // Single file
      ],
    },
    {
      baseUrl: 'https://api.example2.com',
      specs: [
        'specs/api-v2', // Another folder
        'specs/api-v1/products-api.yml', // Another single file
      ],
    },
  ],

  // Header-based mapping for different API versions/environments
  specMap: {
    'X-Api-Version': {
      v1: 'specs/api-v1',
      v2: 'specs/api-v2',
    },
    'X-Environment': {
      staging: 'specs/api-v1',
      production: 'specs/api-v2',
    },
  },
}

configure(config)
```

### Advanced Configuration

```typescript
import { initialize } from 'nocchino'

// More complex multi-endpoint setup
const endpoints = [
  {
    baseUrl: 'https://api.example.com',
    specs: [
      'specs/api-v1',
      'specs/api-v2',
      'specs/shared/common-schemas.yml',
    ],
  },
  {
    baseUrl: 'https://api.example2.com',
    specs: [
      'specs/api-v2',
      'specs/api-v1/products-api.yml',
    ],
  },
  {
    baseUrl: 'https://api.example3.com',
    specs: [
      'specs/api-v3',
      'specs/shared/common-schemas.yml',
    ],
  },
]

initialize(endpoints)
```

## 📚 Usage Examples

### Multi-Endpoint Testing

```typescript
import { initialize, activateNockForRequest, restoreNock } from 'nocchino'
import axios from 'axios'

describe('Multi-Endpoint Testing', () => {
  beforeEach(() => {
    // Configure multiple endpoints
    const endpoints = [
      {
        baseUrl: 'https://api.example.com',
        specs: ['specs/api-v1', 'specs/api-v2'],
      },
      {
        baseUrl: 'https://api.example2.com',
        specs: ['specs/api-v2', 'specs/api-v1/products-api.yml'],
      },
    ]
    initialize(endpoints)
  })

  afterEach(() => {
    restoreNock()
  })

  describe('User API (api.example.com)', () => {
    test('should create user with v1 API', async () => {
      activateNockForRequest({
        url: 'https://api.example.com/v1/users',
        method: 'POST',
      })
      // Test implementation
    })

    test('should create user with v2 API', async () => {
      activateNockForRequest({
        url: 'https://api.example.com/v2/users',
        method: 'POST',
      })
      // Test implementation
    })
  })

  describe('Product API (api.example2.com)', () => {
    test('should create product', async () => {
      activateNockForRequest({
        url: 'https://api.example2.com/v2/products',
        method: 'POST',
      })
      // Test implementation
    })
  })
})
```

<<<<<<< HEAD
### Multi-Endpoint Testing

```typescript
import { initialize, activateNockForRequest, restoreNock } from 'nocchino'
import axios from 'axios'

describe('Multi-Endpoint Testing', () => {
  beforeEach(() => {
    // Configure multiple endpoints
    const endpoints = [
      {
        baseUrl: 'https://api.example.com',
        specs: ['specs/api-v1', 'specs/api-v2'],
      },
      {
        baseUrl: 'https://api.example2.com',
        specs: ['specs/api-v2', 'specs/api-v1/products-api.yml'],
      },
    ]
    initialize(endpoints)
  })

  afterEach(() => {
    restoreNock()
  })

  test('should handle requests to different endpoints', async () => {
    // Request to first endpoint
    activateNockForRequest({
      url: 'https://api.example.com/v1/users/123',
      method: 'GET',
    })

    // Request to second endpoint
    activateNockForRequest({
      url: 'https://api.example2.com/v2/products/456',
      method: 'POST',
      body: { name: 'Test Product' },
    })

    // Both requests will be handled by their respective OpenAPI specs
    const userResponse = await axios.get('https://api.example.com/v1/users/123')
    const productResponse = await axios.post('https://api.example2.com/v2/products/456', {
      name: 'Test Product',
    })

    expect(userResponse.status).toBe(200)
    expect(productResponse.status).toBe(201)
  })
})
```

### Environment-based Testing
=======
### Environment-Based Testing
>>>>>>> 4f31e2c1

```typescript
import { configure, activateNockForRequest, restoreNock } from 'nocchino'

describe('Environment-based Testing', () => {
  test('should use staging environment', async () => {
    configure({
      endpoints: [
        {
          baseUrl: 'https://api.example.com',
          specs: ['specs/api-v1', 'specs/api-v2'],
        },
      ],
      specMap: {
        'X-Environment': {
          staging: 'specs/api-v1',
          production: 'specs/api-v2',
        },
      },
    })

    activateNockForRequest({
      url: 'https://api.example.com/v1/users',
      method: 'GET',
      headers: { 'X-Environment': 'staging' },
    })

    // Test implementation
  })
})
```

## 🔧 API Reference

### Core Functions

#### `initialize(endpoints: NocchinoEndpoint[]): void`

Initialize the Nocchino repository with multiple endpoints and their specifications.

**Parameters:**

- `endpoints` (NocchinoEndpoint[]): Array of endpoint configurations
  - `baseUrl` (string): Base URL for the endpoint
  - `specs` (string[]): Array of folder paths or file paths containing OpenAPI specifications

#### `initialize(endpoints: NocchinoEndpoint[]): void`

Initialize the Nocchino repository with multiple endpoints and their specifications.

**Parameters:**

- `endpoints` (NocchinoEndpoint[]): Array of endpoint configurations
  - `baseUrl` (string): Base URL for the endpoint
  - `specs` (string[]): Array of folder paths or file paths containing OpenAPI specifications

#### `configure(config: NocchinoConfig): void`

Configure Nocchino with a single configuration object.

**Parameters:**

- `config` (NocchinoConfig): Configuration object
  - `endpoints` (NocchinoEndpoint[]): Array of endpoint configurations
  - `specMap` (Object): Header-based mapping configuration

#### `activateNockForRequest(requestDetails: RequestDetails): void`

Activate Nock intercepts for a specific request.

**Parameters:**

- `requestDetails` (RequestDetails): Request details object
  - `url` (string): Full request URL
  - `method` (string): HTTP method
  - `headers` (Object, optional): Request headers
  - `body` (any, optional): Request body

#### `restoreNock(): void`

Clean up all active Nock intercepts.

#### `getState(): RepositoryState`

Get the current state of the repository.

**Returns:**

- `RepositoryState`: Current repository state

## 📝 Type Definitions

### Core Types

```typescript
import {
  NocchinoConfig,
  NocchinoEndpoint,
  RequestDetails,
  RepositoryState,
  HTTPStatusCode,
} from 'nocchino'

// Use these types for better type safety
const endpoints: NocchinoEndpoint[] = [
<<<<<<< HEAD
  {
    baseUrl: 'https://api.example.com',
    specs: ['specs/api-v1', 'specs/api-v2'],
  },
  {
    baseUrl: 'https://api.example2.com',
    specs: ['specs/api-v2'],
  },
]

const config: NocchinoConfig = {
  endpoints,
  specMap: {
    'X-Api-Version': {
      v1: 'specs/api-v1',
      v2: 'specs/api-v2',
    },
  },
}

const requestDetails: RequestDetails = {
  url: 'https://api.example.com/v1/users',
  method: 'GET',
  headers: { 'X-Api-Version': 'v1' },
}
```

## Generic Types Support

Nocchino now supports generic types for type-safe API requests and responses. This provides better TypeScript integration and compile-time type checking.

### Generic RequestDetails

The `RequestDetails` interface now supports generic types for request body and response:

```typescript
interface RequestDetails<TBody = unknown, TResponse = unknown> {
  url: string
  method: string
  headers?: Record<string, string>
  body?: TBody
  expectedResponse?: TResponse
}
```

### Generic API Client

Use the `GenericAPIClient` class for type-safe API requests:

```typescript
import { GenericAPIClient } from 'nocchino'

// Define your types
interface CreateResourceRequest {
  name: string
  description: string
  type: string
  metadata?: Record<string, unknown>
}

interface Resource {
  id: string
  name: string
  description: string
  type: string
  status: string
  createdAt: string
  updatedAt: string
  metadata?: Record<string, unknown>
}

// Create a type-safe API client
const resourceClient = new GenericAPIClient<CreateResourceRequest, Resource>(
  'https://api.example.com'
)

// Type-safe GET request
const resourceResponse = await resourceClient.get<Resource>(
  '/v1/resources/123',
  {
    'X-Api-Version': 'v1',
  }
)

// Type-safe POST request
const createResourceResponse = await resourceClient.post<
  CreateResourceRequest,
  Resource
>(
  '/v1/resources',
=======
>>>>>>> 4f31e2c1
  {
    baseUrl: 'https://api.example.com',
    specs: ['specs/api-v1', 'specs/api-v2'],
  },
  {
    baseUrl: 'https://api.example2.com',
    specs: ['specs/api-v2'],
  },
]

const config: NocchinoConfig = {
  endpoints,
  specMap: {
    'X-Api-Version': {
      v1: 'specs/api-v1',
      v2: 'specs/api-v2',
    },
  },
}
```

### HTTP Status Codes

<<<<<<< HEAD
The `endpoints` array is now mandatory and supports multiple endpoints with their respective OpenAPI specifications:

```typescript
import { configure } from 'nocchino'

configure({
  endpoints: [
    {
      baseUrl: 'https://api.example.com',
      specs: ['specs/api-v1', 'specs/api-v2'],
    },
    {
      baseUrl: 'https://api.example2.com',
      specs: ['specs/api-v2', 'specs/api-v1/products-api.yml'],
    },
  ],
  specMap: {
    'X-Api-Version': {
      v1: 'specs/api-v1',
      v2: 'specs/api-v2',
    },
  },
})
=======
Nocchino includes comprehensive HTTP status code support with all 61 standard codes:

```typescript
// 1xx Informational
100 // Continue
101 // Switching Protocols
102 // Processing
103 // Early Hints

// 2xx Success
200 // OK
201 // Created
202 // Accepted
// ... and many more

// 3xx Redirection
300 // Multiple Choices
301 // Moved Permanently
// ... and many more

// 4xx Client Errors
400 // Bad Request
401 // Unauthorized
// ... and many more

// 5xx Server Errors
500 // Internal Server Error
501 // Not Implemented
// ... and many more
>>>>>>> 4f31e2c1
```

## 🏗️ Project Structure

### Folder Organization

```
specs/
├── api-v1/                    # For https://api.example.com
│   ├── users-api.yml
│   └── products-api.yml
├── api-v2/                    # For https://api.example2.com
│   ├── users-api-v2.yml
│   └── products-api-v2.yml
└── shared/                    # Shared across endpoints
    └── common-schemas.yml
```

**Multi-Endpoint Structure:**

```
specs/
├── api-v1/                    # For https://api.example.com
│   ├── users-api.yml
│   └── products-api.yml
├── api-v2/                    # For https://api.example2.com
│   ├── users-api-v2.yml
│   └── products-api-v2.yml
└── shared/                    # Shared across endpoints
    └── common-schemas.yml
```

**Features:**

- **Automatic Loading**: All `.yml`, `.yaml`, and `.json` files in folders are automatically loaded
- **Smart Matching**: The system finds the best matching specification for each request
- **Multiple Endpoints**: Support for multiple API endpoints in the same test suite
- **Flexible Organization**: Organize specs by version, domain, or any structure you prefer
- **Multi-Domain Testing**: Test against different APIs simultaneously (e.g., `api.example.com` and `api.example2.com`)
<<<<<<< HEAD

See `examples/generic-client-example.ts` for a complete demonstration.

## 🏗️ Design Patterns

Nocchino implements several design patterns for maintainability and extensibility:

### 1. Factory Pattern

Used for creating mock responses based on OpenAPI schemas.

### 2. Strategy Pattern

Different mapping strategies for routing requests to appropriate OpenAPI specifications.

### 3. Singleton Pattern

Single repository instance manages all Nock state and configuration.

### 4. Template Method Pattern

Standardized flow for request processing: map → load → setup → intercept.
=======
>>>>>>> 4f31e2c1

## 🎯 Best Practices

### Test Organization

```typescript
// Good: Organized test structure with multiple endpoints
describe('Multi-Endpoint API Testing', () => {
  beforeEach(() => {
    const endpoints = [
      {
        baseUrl: 'https://api.example.com',
        specs: ['specs/api-v1', 'specs/api-v2'],
      },
      {
        baseUrl: 'https://api.example2.com',
        specs: ['specs/api-v2'],
      },
    ]
    initialize(endpoints)
  })

  afterEach(() => {
    restoreNock()
  })

  describe('User API (api.example.com)', () => {
    test('should create user with v1 API', async () => {
      activateNockForRequest({
        url: 'https://api.example.com/v1/users',
        method: 'POST',
      })
      // Test implementation
    })

    test('should create user with v2 API', async () => {
      activateNockForRequest({
        url: 'https://api.example.com/v2/users',
        method: 'POST',
      })
<<<<<<< HEAD
      // Test implementation
    })
  })

  describe('Product API (api.example2.com)', () => {
    test('should create product', async () => {
      activateNockForRequest({
        url: 'https://api.example2.com/v2/products',
        method: 'POST',
      })
=======
>>>>>>> 4f31e2c1
      // Test implementation
    })
  })

  describe('Product API (api.example2.com)', () => {
    test('should create product', async () => {
      activateNockForRequest({
        url: 'https://api.example2.com/v2/products',
        method: 'POST',
      })
      // Test implementation
    })
  })
})
```

### Configuration Management

```typescript
// Good: Centralized configuration with multiple endpoints
const config: NocchinoConfig = {
  endpoints: [
    {
      baseUrl: process.env.API_BASE_URL || 'https://api.example.com',
      specs: ['specs/api-v1', 'specs/api-v2'],
    },
    {
      baseUrl: process.env.API2_BASE_URL || 'https://api.example2.com',
      specs: ['specs/api-v2', 'specs/api-v1/products-api.yml'],
    },
  ],
  specMap: {
    'X-Api-Version': {
      v1: 'specs/api-v1',
      v2: 'specs/api-v2',
    },
  },
}

configure(config)
```

### Error Handling

```typescript
// Good: Proper error handling
try {
  activateNockForRequest({
    url: 'https://api.example.com/v1/users',
    method: 'GET',
  })
} catch (error) {
  console.warn('No matching specification found for request')
  // Handle gracefully
}
```

## 🚀 Development

### Available Scripts

```bash
# Build the project
npm run build

# Run tests
npm test

# Run tests in watch mode
npm run test:watch

# Run linting
npm run lint

# Fix linting issues
npm run lint:fix

# Run example
npm run example

# Clean build artifacts
npm run clean
```

### Testing

```bash
# Run all tests
npm test

# Run tests with coverage
npm run test:coverage

# Run tests in watch mode
npm run test:watch
```

## 🤝 Contributing

1. Fork the repository
2. Create a feature branch (`git checkout -b feature/amazing-feature`)
3. Commit your changes (`git commit -m 'Add some amazing feature'`)
4. Push to the branch (`git push origin feature/amazing-feature`)
5. Open a Pull Request

### Development Setup

```bash
# Install dependencies
npm install

# Build the project
npm run build

# Run tests
npm test

# Run linting
npm run lint
```

## 📄 License

This project is licensed under the MIT License - see the [LICENSE](LICENSE) file for details.

## 🔧 Technical Highlights

### HTTP Status Code Support

Nocchino includes comprehensive HTTP status code support with all 61 standard codes:

```typescript
// 1xx Informational
100 // Continue
101 // Switching Protocols
102 // Processing
103 // Early Hints

// 2xx Success
200 // OK
201 // Created
202 // Accepted
// ... and many more

// 3xx Redirection
300 // Multiple Choices
301 // Moved Permanently
// ... and many more

// 4xx Client Errors
400 // Bad Request
401 // Unauthorized
// ... and many more

// 5xx Server Errors
500 // Internal Server Error
501 // Not Implemented
// ... and many more
```

### No Preset Schemas

Nocchino operates with **zero preset schemas** and **zero generic mock data generation**:

- **No hardcoded data**: No preset user profiles, entity patterns, or generic responses
- **Clean fallback**: Returns empty objects `{}` when no schema is available
- **Predictable behavior**: Only uses actual OpenAPI specifications
- **No magic**: No automatic data generation based on field names or schema patterns

This ensures a clean, predictable mocking experience without any unexpected hardcoded data.

## 🎯 Key Features Summary

- ✅ **Multi-Endpoint Support**: Test against multiple APIs simultaneously
- ✅ **OpenAPI-Based Mocking**: Uses actual OpenAPI specifications only
- ✅ **No Preset Schemas**: Clean, predictable mocking without hardcoded data
- ✅ **Smart Path Matching**: Automatic endpoint and specification matching
- ✅ **Version Prefix Handling**: Supports `/v1/`, `/v2/` prefixes in URLs
- ✅ **Comprehensive HTTP Status Codes**: All 61 standard HTTP status codes
- ✅ **Type Safety**: Full TypeScript support with comprehensive type definitions
- ✅ **Flexible Configuration**: Easy setup with customizable endpoint mapping
- ✅ **Clean Architecture**: Well-structured, maintainable codebase

---

**Nocchino provides a robust, multi-endpoint solution for OpenAPI-based HTTP mocking with no preset schemas and comprehensive HTTP status code support. The architecture supports complex testing scenarios while maintaining simplicity and backward compatibility.**<|MERGE_RESOLUTION|>--- conflicted
+++ resolved
@@ -12,19 +12,11 @@
 ## 🚀 Features
 
 - **Multi-Endpoint Support**: Test against multiple APIs simultaneously
-<<<<<<< HEAD
 - **OpenAPI-Based Mocking**: Uses actual OpenAPI specifications only (no preset schemas)
-=======
-- **OpenAPI-Based Mocking**: Uses actual OpenAPI specifications only (no preset schemas or generic mock data)
->>>>>>> 4f31e2c1
 - **Smart Path Matching**: Automatic endpoint and specification matching
 - **Version Prefix Handling**: Supports `/v1/`, `/v2/` prefixes in URLs
 - **Type Safety**: Built-in TypeScript support with full type definitions
 - **Flexible Configuration**: Easy setup with customizable endpoint mapping
-<<<<<<< HEAD
-=======
-- **Comprehensive HTTP Status Codes**: Complete coverage of all 61 standard HTTP status codes with full type safety
->>>>>>> 4f31e2c1
 
 ## 📋 Table of Contents
 
@@ -89,7 +81,6 @@
 ```
 
 ### 2. Multi-Endpoint Setup
-<<<<<<< HEAD
 
 ```typescript
 import { initialize, activateNockForRequest, restoreNock } from 'nocchino'
@@ -117,8 +108,19 @@
 ```
 
 ### 2. Create OpenAPI Specifications
-=======
->>>>>>> 4f31e2c1
+
+Place your OpenAPI YAML files in the `specs/` directory:
+
+```
+specs/
+├── api-v1/
+│   ├── users-api.yml
+│   └── products-api.yml
+└── api-v2/
+    └── users-api-v2.yml
+```
+
+### 3. Write Tests
 
 ```typescript
 import { initialize, activateNockForRequest, restoreNock } from 'nocchino'
@@ -331,7 +333,6 @@
 })
 ```
 
-<<<<<<< HEAD
 ### Multi-Endpoint Testing
 
 ```typescript
@@ -385,9 +386,6 @@
 ```
 
 ### Environment-based Testing
-=======
-### Environment-Based Testing
->>>>>>> 4f31e2c1
 
 ```typescript
 import { configure, activateNockForRequest, restoreNock } from 'nocchino'
@@ -434,16 +432,6 @@
   - `baseUrl` (string): Base URL for the endpoint
   - `specs` (string[]): Array of folder paths or file paths containing OpenAPI specifications
 
-#### `initialize(endpoints: NocchinoEndpoint[]): void`
-
-Initialize the Nocchino repository with multiple endpoints and their specifications.
-
-**Parameters:**
-
-- `endpoints` (NocchinoEndpoint[]): Array of endpoint configurations
-  - `baseUrl` (string): Base URL for the endpoint
-  - `specs` (string[]): Array of folder paths or file paths containing OpenAPI specifications
-
 #### `configure(config: NocchinoConfig): void`
 
 Configure Nocchino with a single configuration object.
@@ -493,7 +481,6 @@
 
 // Use these types for better type safety
 const endpoints: NocchinoEndpoint[] = [
-<<<<<<< HEAD
   {
     baseUrl: 'https://api.example.com',
     specs: ['specs/api-v1', 'specs/api-v2'],
@@ -584,32 +571,72 @@
   Resource
 >(
   '/v1/resources',
-=======
->>>>>>> 4f31e2c1
-  {
-    baseUrl: 'https://api.example.com',
-    specs: ['specs/api-v1', 'specs/api-v2'],
-  },
-  {
-    baseUrl: 'https://api.example2.com',
-    specs: ['specs/api-v2'],
-  },
-]
-
-const config: NocchinoConfig = {
-  endpoints,
-  specMap: {
-    'X-Api-Version': {
-      v1: 'specs/api-v1',
-      v2: 'specs/api-v2',
-    },
-  },
+  {
+    name: 'Example Resource',
+    description: 'A generic resource',
+    type: 'example',
+    metadata: { category: 'demo' },
+  },
+  {
+    'X-Api-Version': 'v1',
+  }
+)
+```
+
+### Specialized API Clients
+
+Create specialized API clients that extend the generic client:
+
+```typescript
+export class ResourceAPIClient extends GenericAPIClient<
+  CreateResourceRequest,
+  Resource
+> {
+  constructor(baseUrl: string) {
+    super(baseUrl, {
+      'Content-Type': 'application/json',
+      'X-Api-Version': 'v1',
+    })
+  }
+
+  public async createResource(
+    resourceData: CreateResourceRequest
+  ): Promise<APIResponse<Resource>> {
+    return this.post('/v1/resources', resourceData)
+  }
+
+  public async getResourceById(
+    resourceId: string
+  ): Promise<APIResponse<Resource>> {
+    return this.get<Resource>(`/v1/resources/${resourceId}`)
+  }
 }
 ```
 
-### HTTP Status Codes
-
-<<<<<<< HEAD
+### Generic Functions
+
+All Nocchino functions now support generic types:
+
+```typescript
+import { activateNockForRequest } from 'nocchino'
+
+// Type-safe request activation
+const requestDetails: RequestDetails<CreateResourceRequest, Resource> = {
+  url: 'https://api.example.com/v1/resources',
+  method: 'POST',
+  headers: { 'X-Api-Version': 'v1' },
+  body: {
+    name: 'Example Resource',
+    description: 'A generic resource',
+    type: 'example',
+  },
+}
+
+activateNockForRequest(requestDetails)
+```
+
+### Configuration
+
 The `endpoints` array is now mandatory and supports multiple endpoints with their respective OpenAPI specifications:
 
 ```typescript
@@ -633,7 +660,10 @@
     },
   },
 })
-=======
+```
+
+### HTTP Status Codes
+
 Nocchino includes comprehensive HTTP status code support with all 61 standard codes:
 
 ```typescript
@@ -663,7 +693,6 @@
 500 // Internal Server Error
 501 // Not Implemented
 // ... and many more
->>>>>>> 4f31e2c1
 ```
 
 ## 🏗️ Project Structure
@@ -703,7 +732,6 @@
 - **Multiple Endpoints**: Support for multiple API endpoints in the same test suite
 - **Flexible Organization**: Organize specs by version, domain, or any structure you prefer
 - **Multi-Domain Testing**: Test against different APIs simultaneously (e.g., `api.example.com` and `api.example2.com`)
-<<<<<<< HEAD
 
 See `examples/generic-client-example.ts` for a complete demonstration.
 
@@ -726,8 +754,6 @@
 ### 4. Template Method Pattern
 
 Standardized flow for request processing: map → load → setup → intercept.
-=======
->>>>>>> 4f31e2c1
 
 ## 🎯 Best Practices
 
@@ -768,19 +794,6 @@
         url: 'https://api.example.com/v2/users',
         method: 'POST',
       })
-<<<<<<< HEAD
-      // Test implementation
-    })
-  })
-
-  describe('Product API (api.example2.com)', () => {
-    test('should create product', async () => {
-      activateNockForRequest({
-        url: 'https://api.example2.com/v2/products',
-        method: 'POST',
-      })
-=======
->>>>>>> 4f31e2c1
       // Test implementation
     })
   })
@@ -798,6 +811,33 @@
 ```
 
 ### Configuration Management
+
+```typescript
+// Good: Proper error handling
+test('should handle API errors gracefully', async () => {
+  try {
+    activateNockForRequest({
+      url: 'https://api.example.com/v1/users',
+      method: 'GET',
+      headers: { 'X-Api-Version': 'v1' },
+    })
+
+    const response = await axios.get('https://api.example.com/v1/users', {
+      headers: { 'X-Api-Version': 'v1' },
+    })
+
+    expect(response.status).toBe(200)
+  } catch (error) {
+    console.error(
+      'Test failed:',
+      error instanceof Error ? error.message : 'Unknown error'
+    )
+    throw error
+  }
+})
+```
+
+### 4. Configuration Management
 
 ```typescript
 // Good: Centralized configuration with multiple endpoints
